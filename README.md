<p align="center">
  <a href="" rel="noopener">
 <img width=200px height=200px src="../assets/logos/logo.png?raw=true" alt="Project logo"></a>
</p>

<h3 align="center">Audnexus.bundle</h3>

<div align="center">

[![Status](https://img.shields.io/badge/status-active-success.svg)]()
[![GitHub Issues](https://img.shields.io/github/issues/djdembeck/Audnexus.bundle.svg)](https://github.com/djdembeck/Audnexus.bundle/issues)
[![GitHub Pull Requests](https://img.shields.io/github/issues-pr/djdembeck/Audnexus.bundle.svg)](https://github.com/djdembeck/Audnexus.bundle/pulls)
[![License](https://img.shields.io/badge/license-GNUGPL-blue.svg)](/LICENSE)
[![CodeFactor Grade](https://img.shields.io/codefactor/grade/github/djdembeck/Audnexus.bundle)](https://www.codefactor.io/repository/github/djdembeck/Audnexus.bundle)

</div>

---

<p align="center"> An <a href="https://github.com/djdembeck/audnexus">audnex.us</a> client, providing rich author and audiobook data to Plex via its legacy plugin agent system.
    <br> 
</p>

## 📝 Table of Contents

- [About](#about)
- [Getting Started](#getting_started)
- [Configuring](#config)
- [Usage](#usage)
- [Contributing](CONTRIBUTING.md)

## 🧐 About <a name = "about"></a>

The aim of this project is to automate as much as possible, and make some intelligent, transparent choices for the user. All data used by this plugin is sourced from the parent aggregator, [audnex.us](https://github.com/djdembeck/audnexus). By using the audnexus API, searches and matches, which are cached, are greatly accelerated over scraping each search and item page from HTML. Additionally, the API can have multiple sources of data used for each book entry.

Audnexus will first search a book/author to see if it's come across it before. If it's found, it returns them straight away. If not, it requests that the aggregator import all the available data. Thus, the more people who use audnexus' client plugins, the faster the API will be and more data complete. You can also run a fork of the API yourself, see the above repo on how to do that.

## 🏁 Getting Started <a name = "getting_started"></a>

Getting the agent up and running is a very smooth process, whether this is your first foray into audiobooks or you are migrating a library from another audiobooks agent. We look forward to getting you high quality data!

NOTE: Data is currently only available for the US region.

### Prerequisites

- Plex Media Server `v1.24.4.5081` or greater.
- `git` installed on system, as this is the preferred method of installing/updating the agent. You can also extract the zip instead.
- Files are expected to be in/tested with common audiobook [file structure](https://support.plex.tv/articles/200265296-adding-music-media-from-folders/) and tags, specifically from either [Bragi Books](https://github.com/djdembeck/bragibooks) or [Seanap's guide](https://github.com/seanap/Plex-Audiobook-Guide). In particular, you are expected to have the following structure: `Author Name/Book Name/Book Name: Subtitle.m4b` with `album` and `albumartist` tags. This is imperative for proper matching!

### Installing

If you are new to getting plugins on your system or do not have access to `git`, go through this Plex documentation: [How do I manually install a plugin?
](https://support.plex.tv/articles/201187656-how-do-i-manually-install-a-plugin/) If you are already familiar with the plugins system, and have `git`, follow the below steps.

1. Clone (or unzip) this project into your Plex `Plug-ins` directory:

```
git clone https://github.com/djdembeck/Audnexus.bundle.git
```

2. Restart your Plex Media Server.

For future updates, run the below commmand from within the `Audnexus.bundle` folder.

```
git pull
```

## 🔧 Configuring the agent <a name = "config"></a>

If you wish to use local tags/images, you can follow the directions [here](https://github.com/seanap/Plex-Audiobook-Guide#configure-metadata-agent-in-plex), but this agent assumes you will not.

### Using quick match
You may use the Audible ASIN in both filename and in manual search. Doing so will automatically use the ASIN provided without searching the database. For example: `Author Name/Book Name B01234ABCD/Book Name: Subtitle.m4b`.

### Create an audiobook library

- From within Plex Web, create a new library, with the MUSIC type, and name it Audiobooks.
- Add your folders.

In the ADVANCED tab:
- Scanner: `Plex Music Scanner`
- Agent: `Audnexus Agent`
- Toggle agent settings as you please.
- Uncheck all boxes except `Store track progress`
- Genres: `Embedded tags`
- Album Art: `Local Files Only`

Add the library and go do anything but read a physical book while the magic happens :)

### Migrate an existing audiobook library

If you are coming from another Audiobooks agent, such as Audiobooks.bundle, then upgrading is super easy!

- First, follow the steps for the ADVANCED tab above and save the settings.
- Second, go to the Audiobooks library settings, `Manage Library > Refresh All Metadata`. This will programmatically upgrade authors, and then every album under those authors.

Just like adding a new library, upgrading one can take some time to switch all your data over.

## 🎈 Usage <a name="usage"></a>

### Manually fixing matches
<<<<<<< HEAD
There are a few tricks to know about using fix match for books and authors:
- You may use [Quick Match](#using-quick-match) if you already know the ASIN.
=======
There are a few tricks to know about using `Fix Match...` for books and authors:
- You may use the Audible ASIN (product ID) as the search `Title`, and it will override any other search parameters.
>>>>>>> 591e4dc2
- Some authors do not have an Audible profile. These will not have an Audnexus DB entry.
- You may need to modify author names in search to find them (for example, removing a middle initial). This is a search limitation we are looking to improve.
- Book results come back in the format of: `"TITLE" by AUTHOR_FIRSTINITIAL.AUTHOR_LASTNAME w/ NARRATOR_FIRSTINITIAL.NARRATOR_LASTNAME`
- Year field cannot be used by music agents (what we use), so it's an irrelevant parameter.
- Scores are based on the following criteria: Book title ([Levenshtein distance](https://en.wikipedia.org/wiki/Levenshtein_distance)), Author(s) name ([Levenshtein distance](https://en.wikipedia.org/wiki/Levenshtein_distance)), language of book vs language of library (2 points), and 1 point deduction for each result (relevance score).
- Identical results for book may appear. Typically the one with a score of `100` is the 'correct' one.

### Data that the agent brings to your library:

#### Authors (Artists)
- High resolution image.
- Text description/bio.
- Genres
- Sorted by `Last Name, First Name`
- Combines books with multiple authors into the first author, reducing duplicate author entries/pages.

#### Books (Albums)
- High resolution cover (up to 3200x3200).
- Rating (currently based on Audible user rating).
- Release date.
- Record label (publisher)
- Review (plot summary)
- Genres and sub-genres:
  - Up to 2 parent category genres.
  - Up to 4 sub-category genres.
- Narrator as `Style` tag.
- Authors as `Mood` tag.
- Series as `Mood` tag (prefixed by `Series:`)
- Sorted by Series number and then book title.

Collections are not available to legacy agents. Please do not open requests for them.<|MERGE_RESOLUTION|>--- conflicted
+++ resolved
@@ -1,140 +1,135 @@
-<p align="center">
-  <a href="" rel="noopener">
- <img width=200px height=200px src="../assets/logos/logo.png?raw=true" alt="Project logo"></a>
-</p>
-
-<h3 align="center">Audnexus.bundle</h3>
-
-<div align="center">
-
-[![Status](https://img.shields.io/badge/status-active-success.svg)]()
-[![GitHub Issues](https://img.shields.io/github/issues/djdembeck/Audnexus.bundle.svg)](https://github.com/djdembeck/Audnexus.bundle/issues)
-[![GitHub Pull Requests](https://img.shields.io/github/issues-pr/djdembeck/Audnexus.bundle.svg)](https://github.com/djdembeck/Audnexus.bundle/pulls)
-[![License](https://img.shields.io/badge/license-GNUGPL-blue.svg)](/LICENSE)
-[![CodeFactor Grade](https://img.shields.io/codefactor/grade/github/djdembeck/Audnexus.bundle)](https://www.codefactor.io/repository/github/djdembeck/Audnexus.bundle)
-
-</div>
-
----
-
-<p align="center"> An <a href="https://github.com/djdembeck/audnexus">audnex.us</a> client, providing rich author and audiobook data to Plex via its legacy plugin agent system.
-    <br> 
-</p>
-
-## 📝 Table of Contents
-
-- [About](#about)
-- [Getting Started](#getting_started)
-- [Configuring](#config)
-- [Usage](#usage)
-- [Contributing](CONTRIBUTING.md)
-
-## 🧐 About <a name = "about"></a>
-
-The aim of this project is to automate as much as possible, and make some intelligent, transparent choices for the user. All data used by this plugin is sourced from the parent aggregator, [audnex.us](https://github.com/djdembeck/audnexus). By using the audnexus API, searches and matches, which are cached, are greatly accelerated over scraping each search and item page from HTML. Additionally, the API can have multiple sources of data used for each book entry.
-
-Audnexus will first search a book/author to see if it's come across it before. If it's found, it returns them straight away. If not, it requests that the aggregator import all the available data. Thus, the more people who use audnexus' client plugins, the faster the API will be and more data complete. You can also run a fork of the API yourself, see the above repo on how to do that.
-
-## 🏁 Getting Started <a name = "getting_started"></a>
-
-Getting the agent up and running is a very smooth process, whether this is your first foray into audiobooks or you are migrating a library from another audiobooks agent. We look forward to getting you high quality data!
-
-NOTE: Data is currently only available for the US region.
-
-### Prerequisites
-
-- Plex Media Server `v1.24.4.5081` or greater.
-- `git` installed on system, as this is the preferred method of installing/updating the agent. You can also extract the zip instead.
-- Files are expected to be in/tested with common audiobook [file structure](https://support.plex.tv/articles/200265296-adding-music-media-from-folders/) and tags, specifically from either [Bragi Books](https://github.com/djdembeck/bragibooks) or [Seanap's guide](https://github.com/seanap/Plex-Audiobook-Guide). In particular, you are expected to have the following structure: `Author Name/Book Name/Book Name: Subtitle.m4b` with `album` and `albumartist` tags. This is imperative for proper matching!
-
-### Installing
-
-If you are new to getting plugins on your system or do not have access to `git`, go through this Plex documentation: [How do I manually install a plugin?
-](https://support.plex.tv/articles/201187656-how-do-i-manually-install-a-plugin/) If you are already familiar with the plugins system, and have `git`, follow the below steps.
-
-1. Clone (or unzip) this project into your Plex `Plug-ins` directory:
-
-```
-git clone https://github.com/djdembeck/Audnexus.bundle.git
-```
-
-2. Restart your Plex Media Server.
-
-For future updates, run the below commmand from within the `Audnexus.bundle` folder.
-
-```
-git pull
-```
-
-## 🔧 Configuring the agent <a name = "config"></a>
-
-If you wish to use local tags/images, you can follow the directions [here](https://github.com/seanap/Plex-Audiobook-Guide#configure-metadata-agent-in-plex), but this agent assumes you will not.
-
-### Using quick match
-You may use the Audible ASIN in both filename and in manual search. Doing so will automatically use the ASIN provided without searching the database. For example: `Author Name/Book Name B01234ABCD/Book Name: Subtitle.m4b`.
-
-### Create an audiobook library
-
-- From within Plex Web, create a new library, with the MUSIC type, and name it Audiobooks.
-- Add your folders.
-
-In the ADVANCED tab:
-- Scanner: `Plex Music Scanner`
-- Agent: `Audnexus Agent`
-- Toggle agent settings as you please.
-- Uncheck all boxes except `Store track progress`
-- Genres: `Embedded tags`
-- Album Art: `Local Files Only`
-
-Add the library and go do anything but read a physical book while the magic happens :)
-
-### Migrate an existing audiobook library
-
-If you are coming from another Audiobooks agent, such as Audiobooks.bundle, then upgrading is super easy!
-
-- First, follow the steps for the ADVANCED tab above and save the settings.
-- Second, go to the Audiobooks library settings, `Manage Library > Refresh All Metadata`. This will programmatically upgrade authors, and then every album under those authors.
-
-Just like adding a new library, upgrading one can take some time to switch all your data over.
-
-## 🎈 Usage <a name="usage"></a>
-
-### Manually fixing matches
-<<<<<<< HEAD
-There are a few tricks to know about using fix match for books and authors:
-- You may use [Quick Match](#using-quick-match) if you already know the ASIN.
-=======
-There are a few tricks to know about using `Fix Match...` for books and authors:
-- You may use the Audible ASIN (product ID) as the search `Title`, and it will override any other search parameters.
->>>>>>> 591e4dc2
-- Some authors do not have an Audible profile. These will not have an Audnexus DB entry.
-- You may need to modify author names in search to find them (for example, removing a middle initial). This is a search limitation we are looking to improve.
-- Book results come back in the format of: `"TITLE" by AUTHOR_FIRSTINITIAL.AUTHOR_LASTNAME w/ NARRATOR_FIRSTINITIAL.NARRATOR_LASTNAME`
-- Year field cannot be used by music agents (what we use), so it's an irrelevant parameter.
-- Scores are based on the following criteria: Book title ([Levenshtein distance](https://en.wikipedia.org/wiki/Levenshtein_distance)), Author(s) name ([Levenshtein distance](https://en.wikipedia.org/wiki/Levenshtein_distance)), language of book vs language of library (2 points), and 1 point deduction for each result (relevance score).
-- Identical results for book may appear. Typically the one with a score of `100` is the 'correct' one.
-
-### Data that the agent brings to your library:
-
-#### Authors (Artists)
-- High resolution image.
-- Text description/bio.
-- Genres
-- Sorted by `Last Name, First Name`
-- Combines books with multiple authors into the first author, reducing duplicate author entries/pages.
-
-#### Books (Albums)
-- High resolution cover (up to 3200x3200).
-- Rating (currently based on Audible user rating).
-- Release date.
-- Record label (publisher)
-- Review (plot summary)
-- Genres and sub-genres:
-  - Up to 2 parent category genres.
-  - Up to 4 sub-category genres.
-- Narrator as `Style` tag.
-- Authors as `Mood` tag.
-- Series as `Mood` tag (prefixed by `Series:`)
-- Sorted by Series number and then book title.
-
+<p align="center">
+  <a href="" rel="noopener">
+ <img width=200px height=200px src="../assets/logos/logo.png?raw=true" alt="Project logo"></a>
+</p>
+
+<h3 align="center">Audnexus.bundle</h3>
+
+<div align="center">
+
+[![Status](https://img.shields.io/badge/status-active-success.svg)]()
+[![GitHub Issues](https://img.shields.io/github/issues/djdembeck/Audnexus.bundle.svg)](https://github.com/djdembeck/Audnexus.bundle/issues)
+[![GitHub Pull Requests](https://img.shields.io/github/issues-pr/djdembeck/Audnexus.bundle.svg)](https://github.com/djdembeck/Audnexus.bundle/pulls)
+[![License](https://img.shields.io/badge/license-GNUGPL-blue.svg)](/LICENSE)
+[![CodeFactor Grade](https://img.shields.io/codefactor/grade/github/djdembeck/Audnexus.bundle)](https://www.codefactor.io/repository/github/djdembeck/Audnexus.bundle)
+
+</div>
+
+---
+
+<p align="center"> An <a href="https://github.com/djdembeck/audnexus">audnex.us</a> client, providing rich author and audiobook data to Plex via its legacy plugin agent system.
+    <br> 
+</p>
+
+## 📝 Table of Contents
+
+- [About](#about)
+- [Getting Started](#getting_started)
+- [Configuring](#config)
+- [Usage](#usage)
+- [Contributing](CONTRIBUTING.md)
+
+## 🧐 About <a name = "about"></a>
+
+The aim of this project is to automate as much as possible, and make some intelligent, transparent choices for the user. All data used by this plugin is sourced from the parent aggregator, [audnex.us](https://github.com/djdembeck/audnexus). By using the audnexus API, searches and matches, which are cached, are greatly accelerated over scraping each search and item page from HTML. Additionally, the API can have multiple sources of data used for each book entry.
+
+Audnexus will first search a book/author to see if it's come across it before. If it's found, it returns them straight away. If not, it requests that the aggregator import all the available data. Thus, the more people who use audnexus' client plugins, the faster the API will be and more data complete. You can also run a fork of the API yourself, see the above repo on how to do that.
+
+## 🏁 Getting Started <a name = "getting_started"></a>
+
+Getting the agent up and running is a very smooth process, whether this is your first foray into audiobooks or you are migrating a library from another audiobooks agent. We look forward to getting you high quality data!
+
+NOTE: Data is currently only available for the US region.
+
+### Prerequisites
+
+- Plex Media Server `v1.24.4.5081` or greater.
+- `git` installed on system, as this is the preferred method of installing/updating the agent. You can also extract the zip instead.
+- Files are expected to be in/tested with common audiobook [file structure](https://support.plex.tv/articles/200265296-adding-music-media-from-folders/) and tags, specifically from either [Bragi Books](https://github.com/djdembeck/bragibooks) or [Seanap's guide](https://github.com/seanap/Plex-Audiobook-Guide). In particular, you are expected to have the following structure: `Author Name/Book Name/Book Name: Subtitle.m4b` with `album` and `albumartist` tags. This is imperative for proper matching!
+
+### Installing
+
+If you are new to getting plugins on your system or do not have access to `git`, go through this Plex documentation: [How do I manually install a plugin?
+](https://support.plex.tv/articles/201187656-how-do-i-manually-install-a-plugin/) If you are already familiar with the plugins system, and have `git`, follow the below steps.
+
+1. Clone (or unzip) this project into your Plex `Plug-ins` directory:
+
+```
+git clone https://github.com/djdembeck/Audnexus.bundle.git
+```
+
+2. Restart your Plex Media Server.
+
+For future updates, run the below commmand from within the `Audnexus.bundle` folder.
+
+```
+git pull
+```
+
+## 🔧 Configuring the agent <a name = "config"></a>
+
+If you wish to use local tags/images, you can follow the directions [here](https://github.com/seanap/Plex-Audiobook-Guide#configure-metadata-agent-in-plex), but this agent assumes you will not.
+
+### Using quick match
+You may use the Audible ASIN in both filename and in manual search. Doing so will automatically use the ASIN provided without searching the database. For example: `Author Name/Book Name B01234ABCD/Book Name: Subtitle.m4b`.
+
+### Create an audiobook library
+
+- From within Plex Web, create a new library, with the MUSIC type, and name it Audiobooks.
+- Add your folders.
+
+In the ADVANCED tab:
+- Scanner: `Plex Music Scanner`
+- Agent: `Audnexus Agent`
+- Toggle agent settings as you please.
+- Uncheck all boxes except `Store track progress`
+- Genres: `Embedded tags`
+- Album Art: `Local Files Only`
+
+Add the library and go do anything but read a physical book while the magic happens :)
+
+### Migrate an existing audiobook library
+
+If you are coming from another Audiobooks agent, such as Audiobooks.bundle, then upgrading is super easy!
+
+- First, follow the steps for the ADVANCED tab above and save the settings.
+- Second, go to the Audiobooks library settings, `Manage Library > Refresh All Metadata`. This will programmatically upgrade authors, and then every album under those authors.
+
+Just like adding a new library, upgrading one can take some time to switch all your data over.
+
+## 🎈 Usage <a name="usage"></a>
+
+### Manually fixing matches
+There are a few tricks to know about using fix match for books and authors:
+- You may use [Quick Match](#using-quick-match) if you already know the ASIN.
+- Some authors do not have an Audible profile. These will not have an Audnexus DB entry.
+- You may need to modify author names in search to find them (for example, removing a middle initial). This is a search limitation we are looking to improve.
+- Book results come back in the format of: `"TITLE" by AUTHOR_FIRSTINITIAL.AUTHOR_LASTNAME w/ NARRATOR_FIRSTINITIAL.NARRATOR_LASTNAME`
+- Year field cannot be used by music agents (what we use), so it's an irrelevant parameter.
+- Scores are based on the following criteria: Book title ([Levenshtein distance](https://en.wikipedia.org/wiki/Levenshtein_distance)), Author(s) name ([Levenshtein distance](https://en.wikipedia.org/wiki/Levenshtein_distance)), language of book vs language of library (2 points), and 1 point deduction for each result (relevance score).
+- Identical results for book may appear. Typically the one with a score of `100` is the 'correct' one.
+
+### Data that the agent brings to your library:
+
+#### Authors (Artists)
+- High resolution image.
+- Text description/bio.
+- Genres
+- Sorted by `Last Name, First Name`
+- Combines books with multiple authors into the first author, reducing duplicate author entries/pages.
+
+#### Books (Albums)
+- High resolution cover (up to 3200x3200).
+- Rating (currently based on Audible user rating).
+- Release date.
+- Record label (publisher)
+- Review (plot summary)
+- Genres and sub-genres:
+  - Up to 2 parent category genres.
+  - Up to 4 sub-category genres.
+- Narrator as `Style` tag.
+- Authors as `Mood` tag.
+- Series as `Mood` tag (prefixed by `Series:`)
+- Sorted by Series number and then book title.
+
 Collections are not available to legacy agents. Please do not open requests for them.